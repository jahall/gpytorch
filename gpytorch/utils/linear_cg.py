--- conflicted
+++ resolved
@@ -3,11 +3,7 @@
 import torch
 import warnings
 from .. import settings
-<<<<<<< HEAD
 from ..utils.dual_precision import DualPrecisionTensor
-=======
-from .. import utils
->>>>>>> d25e108e
 
 def _default_preconditioner(x):
     return x.clone()
@@ -178,11 +174,7 @@
         precond_residual = preconditioner(residual)
         curr_conjugate_vec = precond_residual
         if settings.use_fp16:
-<<<<<<< HEAD
-            curr_conjugate_vec = utils.DualPrecisionTensor(curr_conjugate_vec)
-=======
             curr_conjugate_vec = DualPrecisionTensor(curr_conjugate_vec)
->>>>>>> d25e108e
         residual_inner_prod = precond_residual.mul(residual).sum(-2, keepdim=True)
 
         # Define storage matrices
